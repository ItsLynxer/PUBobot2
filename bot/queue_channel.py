# -*- coding: utf-8 -*-
import re
import json
import time
import asyncio
import traceback
from discord import Embed, Colour, Forbidden

from core.config import cfg
from core.console import log
from core.cfg_factory import CfgFactory, Variables, VariableTable
from core.locales import locales
from core.utils import error_embed, ok_embed, find, get, join_and, seconds_to_str, parse_duration, get_nick
from core.database import db
from core.client import FakeMember

import bot
from bot.stats.rating import FlatRating, Glicko2Rating, TrueSkillRating

MAX_EXPIRE_TIME = 12*60*60
MAX_PROMOTION_DELAY = 12*60*60


class QueueChannel:

	rating_names = {
		'flat': FlatRating,
		'Glicko2': Glicko2Rating,
		'TrueSkill': TrueSkillRating
	}

	cfg_factory = CfgFactory(
		"qc_configs",
		p_key="channel_id",
		variables=[
			Variables.StrVar(
				"prefix",
				display="Command prefix",
				description="Set the prefix before for the bot`s commands",
				verify=lambda x: len(x) == 1,
				verify_message="Command prefix must be exactly one symbol.",
				default="!",
				notnull=True
			),
			Variables.OptionVar(
				"lang",
				display="Language",
				description="Select bot translation language",
				options=locales.keys(),
				default="en",
				notnull=True,
				on_change=bot.update_qc_lang
			),
			Variables.RoleVar(
				"admin_role",
				display="Admin role",
				description="Members with this role will be able to change the bot`s settings and use moderation commands."
			),
			Variables.RoleVar(
				"moderator_role",
				display="Moderator role",
				description="Members with this role will be able to use the bot`s moderation commands."
			),
			Variables.RoleVar(
				"promotion_role",
				display="Promotion role",
				description="Set a role to highlight on !promote and !sub commands.",
			),
			Variables.DurationVar(
				"promotion_delay",
				display="Promotion delay",
				description="Set time delay between players can promote queues.",
				verify=lambda x: 0 <= MAX_PROMOTION_DELAY,
				verify_message=f"Promotion delay time must be less than {seconds_to_str(MAX_EXPIRE_TIME)}"
			),
			Variables.BoolVar(
				"remove_afk",
				display="Auto remove on AFK status",
				default=1,
				notnull=True
			),
			Variables.BoolVar(
				"remove_offline",
				display="Auto remove on offline status",
				default=1,
				notnull=True
			),
			Variables.DurationVar(
				"expire_time",
				display="Auto remove on timer after last !add command",
				verify=lambda x: 0 < x <= MAX_EXPIRE_TIME,
				verify_message=f"Expire time must be less than {seconds_to_str(MAX_EXPIRE_TIME)}"
			),
			Variables.RoleVar(
				"blacklist_role",
				display="Blacklist role",
				description="Players with this role wont be able to add to queues.",
			),
			Variables.RoleVar(
				"whitelist_role",
				display="Whitelist role",
				description="If set, only players with this role will be able to add to queues."
			),
			Variables.OptionVar(
				"rating_system",
				display="Rating system",
				description="Set player's rating calculation method.",
				options=rating_names.keys(),
				default="TrueSkill",
				notnull=True,
				on_change=bot.update_rating_system
			),
			Variables.IntVar(
				"rating_initial",
				display="Initial rating",
				description="Set player's initial rating.",
				default=1500,
				verify=lambda x: 0 <= x <= 10000,
				verify_message="Initial rating must be between 0 and 10000",
				notnull=True,
				on_change=bot.update_rating_system
			),
			Variables.IntVar(
				"rating_deviation",
				display="Rating deviation",
				description="Set initial rating deviation.",
				default=300,
				verify=lambda x: 0 <= x <= 3000,
				verify_message="Rating deviation must be between 0 and 3000",
				notnull=True,
				on_change=bot.update_rating_system
			),
			Variables.IntVar(
				"rating_scale",
				display="Rating scale",
				description="Set rating scale.",
				verify=lambda x: 4 <= x <= 256,
				verify_message="Rating scale must be between 4 and 256",
				notnull=True,
				default=32
			),
			Variables.BoolVar(
				"rating_nicks",
				display="Set ratings to nicks",
				default=0,
				notnull=True
			)
		],
		tables=[
			VariableTable(
				'ranks', display="Rating ranks",
				variables=[
					Variables.StrVar("rank", default="〈E〉"),
					Variables.IntVar("rating", default=1200),
					Variables.RoleVar("role")
				],
				default=[
					dict(rank="〈G〉", rating=0, role=None),
					dict(rank="〈F〉", rating=1000, role=None),
					dict(rank="〈E〉", rating=1200, role=None),
					dict(rank="〈D〉", rating=1400, role=None),
					dict(rank="〈C〉", rating=1600, role=None),
					dict(rank="〈B〉", rating=1800, role=None),
					dict(rank="〈A〉", rating=1900, role=None),
					dict(rank="〈★〉", rating=2000, role=None)
				],
				blank=dict(rank="〈G〉", rating=0, role=None)
			)
		]
	)

	@classmethod
	async def create(cls, text_channel):
		"""
		This method is used for creating new QueueChannel objects because __init__() cannot call async functions.
		"""

		qc_cfg = await cls.cfg_factory.spawn(text_channel.guild, p_key=text_channel.id)
		self = cls(text_channel, qc_cfg)

		for pq_cfg in await bot.PickupQueue.cfg_factory.select(text_channel.guild, {"channel_id": self.channel.id}):
			self.queues.append(bot.PickupQueue(self, pq_cfg))

		return self

	def __init__(self, text_channel, qc_cfg):
		self.cfg = qc_cfg
		self.id = text_channel.id
		self.gt = locales[self.cfg.lang]
		self.rating = self.rating_names[self.cfg.rating_system](
			channel_id=text_channel.id,
			init_rp=self.cfg.rating_initial,
			init_deviation=self.cfg.rating_deviation,
			scale=self.cfg.rating_scale
		)
		self.queues = []
		self.channel = text_channel
		self.topic = f"> {self.gt('no players')}"
		self.last_promote = 0
		self.commands = dict(
			create_pickup=self._create_pickup,
			delete_queue=self._delete_queue,
			queues=self._show_queues,
			pickups=self._show_queues,
			add=self._add_member,
			j=self._add_member,
			remove=self._remove_member,
			l=self._remove_member,
			who=self._who,
			set=self._set,
			set_queue=self._set_queue,
			cfg=self._cfg,
			cfg_queue=self._cfg_queue,
			set_cfg=self._set_cfg,
			set_cfg_queue=self._set_cfg_queue,
			r=self._ready,
			ready=self._ready,
			nr=self._not_ready,
			not_ready=self._not_ready,
			capfor=self._cap_for,
			pick=self._pick,
			p=self._pick,
			teams=self._teams,
			put=self._put,
			subme=self._sub_me,
			subfor=self._sub_for,
			rank=self._rank,
			lb=self._leaderboard,
			leaderboard=self._leaderboard,
			rl=self._rl,
			rd=self._rd,
			rw=self._rw,
			expire=self._expire,
			default_expire=self._default_expire,
			ao=self._allow_offline,
			allow_offline=self._allow_offline,
			matches=self._matches,
			promote=self._promote,
			rating_set=self._rating_set,
			seed=self._rating_set,
			rating_hide=self._rating_hide,
			rating_unhide=self._rating_unhide,
			rating_reset=self._rating_reset,
			cancel_match=self._cancel_match,
			undo_match=self._undo_match,
			switch_dms=self._switch_dms,
			start=self._start,
			stats_reset=self._stats_reset,
			stats_reset_player=self._stats_reset_player,
			stats_replace_player=self._stats_replace_player,
			lastgame=self._last_game,
			lg=self._last_game,
			commands=self._commands,
			reset=self._reset,
			remove_player=self._remove_player
		)

	async def update_info(self):
		self.cfg.cfg_info['channel_name'] = self.channel.name
		self.cfg.cfg_info['guild_id'] = self.channel.guild.id
		self.cfg.cfg_info['guild_name'] = self.channel.guild.name

		await self.cfg.set_info(self.cfg.cfg_info)

	def update_lang(self):
		self.gt = locales[self.cfg.lang]

	def update_rating_system(self):
		self.rating = self.rating_names[self.cfg.rating_system](
			channel_id=self.channel.id,
			init_rp=self.cfg.rating_initial,
			init_deviation=self.cfg.rating_deviation,
			scale=self.cfg.rating_scale
		)

	def access_level(self, member):
		if (self.cfg.admin_role in member.roles or
					member.id == cfg.DC_OWNER_ID or
					self.channel.permissions_for(member).administrator):
			return 2
		elif self.cfg.moderator_role in member.roles:
			return 1
		else:
			return 0

	def _check_perms(self, member, req_perms):
		if self.access_level(member) < req_perms:
			if req_perms == 2:
				raise bot.Exc.PermissionError(self.gt("You must possess admin permissions."))
			else:
				raise bot.Exc.PermissionError(self.gt("You must possess moderator permissions."))

	async def new_queue(self, name, size, kind):
		kind.validate_name(name)
		if 1 > size > 100:
			raise ValueError("Queue size must be between 2 and 100.")
		if name.lower() in [i.name.lower() for i in self.queues]:
			raise ValueError("Queue with this name already exists.")

		q_obj = await kind.create(self, name, size)
		self.queues.append(q_obj)
		return q_obj

	async def update_topic(self, force_announce=False):
		populated = [q for q in self.queues if len(q.queue)]
		if not len(populated):
			new_topic = f"> {self.gt('no players')}"
		elif len(populated) < 5:
			new_topic = "\n".join([f"> **{q.name}** ({q.status}) | {q.who}" for q in populated])
		else:
			new_topic = "> [" + " | ".join([f"**{q.name}** ({q.status})" for q in populated]) + "]"
		if new_topic != self.topic or force_announce:
			self.topic = new_topic
			await self._send(self.topic)

	async def auto_remove(self, member):
		if bot.expire.get(self, member) is None:
			if str(member.status) == "idle" and self.cfg.remove_afk:
				await self.remove_members(member, reason="afk")
			elif str(member.status) == "offline" and self.cfg.remove_offline:
				await self.remove_members(member, reason="offline")

	async def remove_members(self, *members, reason=None):
		affected = set()
		for q in (q for q in self.queues if q.length):
			for m in members:
				try:
					await q.remove_member(m)
					affected.add(m)
				except ValueError:
					pass

		if len(affected):
			await self.update_topic()
			if reason:
				mention = join_and(['**' + get_nick(m) + '**' for m in affected])
				if reason == "expire":
					reason = self.gt("expire time ran off")
				elif reason == "offline":
					reason = self.gt("member offline")
				elif reason == "afk":
					reason = self.gt("member AFK")
				elif reason == "left guild":
					reason = self.gt("member left the guild")
				elif reason == "pickup started":
					reason = self.gt("queue started on another channel")
				elif reason == "moderator":
					reason = self.gt("removed by a moderator")

				if len(affected) == 1:
					await self._send(self.gt("{member} were removed from all queues ({reason}).").format(
						member=mention,
						reason=reason
					))
				else:
					await self._send(self.gt("{members} were removed from all queues ({reason}).").format(
						members=mention,
						reason=reason
					))

	async def error(self, content, title=None, reply_to=None):
		title = title or self.gt("Error")
		if reply_to:
			content = f"<@{reply_to.id}>, " + content
		await self._send(embed=error_embed(content, title=title))

	async def success(self, content, title=None, reply_to=None):
		# title = title or self.gt("Success")
		if reply_to:
			content = f"<@{reply_to.id}>, " + content
		await self._send(embed=ok_embed(content, title=title))

	def get_match(self, member):
		for match in bot.active_matches:
			if match.qc is self and member in match.players:
				return match
		return None

	def get_member(self, string):
		print(string)
		if highlight := re.match(r"<@!?(\d+)>", string):
			print(highlight.group(1))
			return self.channel.guild.get_member(int(highlight.group(1)))
		elif mask := re.match(r"^(\w+)@(\d{5,20})$", string):
			name, user_id = mask.groups()
			return FakeMember(guild=self.channel.guild, user_id=int(user_id), name=name)
		else:
			string = string.lower()
			return find(
				lambda m: string == m.name.lower() or (m.nick and string == m.nick.lower()),
				self.channel.guild.members
			)

	def rating_rank(self, rating):
		below = sorted(
			(rank for rank in self.cfg.tables.ranks if rank['rating'] < rating),
			key=lambda r: r['rating'], reverse=True
		)
		if not len(below):
			return {'rank': '〈?〉', 'rating': 0, 'role': None}
		return below[0]

	async def update_rating_roles(self, *members):
		asyncio.create_task(self._update_rating_roles(*members))

	async def _update_rating_roles(self, *members):
		data = await self.rating.get_players((i.id for i in members))
		roles = {i['user_id']: self.rating_rank(i['rating'])['role'] for i in data}
		ratings = {i['user_id']: i['rating'] for i in data}
		all_roles = [i['role'] for i in self.cfg.tables.ranks if i is not None]

		for member in members:
			to_delete = [role for role in all_roles if role != roles[member.id] and role in member.roles]
			try:
				if len(to_delete):
					await member.remove_roles(*to_delete, reason="Rank update.")
				if roles[member.id] is not None and roles[member.id] not in member.roles:
					await member.add_roles(roles[member.id], reason="Rank update.")
				if self.cfg.rating_nicks:
					if member.nick and (x := re.match(r"^\[\d+\] (.+)", member.nick)):
						await member.edit(nick=f"[{ratings[member.id]}] " + x.group(1))
					else:
						await member.edit(nick=f"[{ratings[member.id]}] " + (member.nick or member.name))

			except Forbidden:
				print(traceback.format_exc())
			await asyncio.sleep(1)

	async def queue_started(self, members, message=None):
		await self.remove_members(*members)

		for m in members:
			bot.expire.cancel(self, m)
		if message:
			asyncio.create_task(self._dm_members(members, message))

	async def _dm_members(self, members, *args, **kwargs):
		for m in members:
			if not m.bot and not await db.select_one(("user_id", ), "players", where={'user_id': m.id, 'allow_dm': 0}):
				try:
					await m.send(*args, **kwargs)
				except Forbidden:
					pass
				await asyncio.sleep(1)

	async def _send(self, content=None, *args, **kwargs):
		permissions = self.channel.permissions_for(self.channel.guild.me)

		# saves api call
		if not permissions.send_messages:
			# should we log when bot doesn't have permission to send message in this channel?
			log.info(
				"{}>{}# Tried to send message in channel"
				"without send_messages permission. "
				"Guild owner: {}"
				.format(self.channel.guild, self.channel.name, self.channel.guild.owner))
			return
		if 'embed' in kwargs and kwargs['embed'] is not None and not permissions.embed_links:
			await self.channel.send("I don't have permission to embed links in this channel")
			return
		await self.channel.send(content, **kwargs)

	async def process_msg(self, message):
		if not len(message.content) > 1:
			return

		cmd = message.content.split(' ', 1)[0].lower()

		# special commands
		if re.match(r"^\+..", cmd):
			f, args = self.commands.get('add'), [message.content[1:]]
		elif re.match(r"^-..", cmd):
			f, args = self.commands.get('remove'), [message.content[1:]]
		elif cmd == "++":
			f, args = self.commands.get('add'), []
		elif cmd == "--":
			f, args = self.commands.get('remove'), []

		# normal commands starting with prefix
		elif self.cfg.prefix == cmd[0]:
			f, args = self.commands.get(cmd[1:]), message.content.split(' ', 1)[1:]
		else:
			return

		if f:
			try:
				await f(message, *args)
			except bot.Exc.PubobotException as e:
				await self._send(embed=error_embed(str(e), title=type(e).__name__))
			except BaseException as e:
				await self._send(embed=error_embed(str(e), title="RuntimeError"))
				log.error(f"Error processing last message. Traceback:\n{traceback.format_exc()}======")

	#  Bot commands #

	async def _create_pickup(self, message, args=""):
		self._check_perms(message.author, 2)
		args = args.split(" ")
		if len(args) != 2 or not args[1].isdigit():
			raise bot.Exc.SyntaxError(f"Usage: {self.cfg.prefix}create_pickup __name__ __size__")
		try:
			pq = await self.new_queue(args[0], int(args[1]), bot.PickupQueue)
		except ValueError as e:
			raise bot.Exc.ValueError(str(e))
		else:
			await self.success(f"[**{pq.name}** ({pq.status})]")

	async def _delete_queue(self, message, args=None):
		self._check_perms(message.author, 2)
		if not args:
			raise bot.Exc.SyntaxError(f"Usage: {self.cfg.prefix}delete_queue __name__")
		if (queue := get(self.queues, name=args)) is None:
			raise bot.Exc.NotFoundError(f"Specified queue name not found on the channel.")
		await queue.cfg.delete()
		self.queues.remove(queue)
		await self._show_queues(message, args=None)

	async def _show_queues(self, message, args=None):
		if len(self.queues):
			await self._send("> [" + " | ".join(
				[f"**{q.name}** ({q.status})" for q in self.queues]
			) + "]")
		else:
			await self._send("> [ **no queues configured** ]")

	async def _add_member(self, message, args=None):
		if self.cfg.blacklist_role and self.cfg.blacklist_role in message.author.roles:
			raise bot.Exc.PermissionError(self.gt("You are not allowed to add to queues."))
		if self.cfg.whitelist_role and self.cfg.whitelist_role not in message.author.roles:
			raise bot.Exc.PermissionError(self.gt("You are not allowed to add to queues."))

		if any((message.author in m.players for m in bot.active_matches)):
			raise bot.Exc.InMatchError(self.gt("You are already in an active match."))

		targets = args.lower().split(" ") if args else []

		# select the only one queue on the channel
		if not len(targets) and len(self.queues) == 1:
			t_queues = self.queues

		# select queues requested by user
		elif len(targets):
			t_queues = (q for q in self.queues if any(
				(t == q.name.lower() or t in (a["alias"].lower() for a in q.cfg.tables.aliases) for t in targets)
			))

		# select active queues or default queues if no active queues
		else:
			t_queues = [q for q in self.queues if len(q.queue)]
			if not len(t_queues):
				t_queues = (q for q in self.queues if q.cfg.is_default)

		is_started = False
		for q in t_queues:
			if is_started := await q.add_member(message.author):
				break
		if not is_started:
			personal_expire = await db.select_one(['expire'], 'players', where={'user_id': message.author.id})
			personal_expire = personal_expire.get('expire') if personal_expire else None
			if personal_expire not in [0, None]:
				bot.expire.set(self, message.author, personal_expire)
			elif self.cfg.expire_time and personal_expire is None:
				bot.expire.set(self, message.author, self.cfg.expire_time)

		await self.update_topic()

	async def _remove_member(self, message, args=None):
		targets = args.lower().split(" ") if args else []

		t_queues = (q for q in self.queues if len(q.queue))
		if len(targets):
			t_queues = (q for q in self.queues if any(
				(t == q.name or t in (a["alias"] for a in q.cfg.tables.aliases) for t in targets)
			))
		for q in t_queues:
			try:
				await q.remove_member(message.author)
			except ValueError:  # member is not added to the queue
				pass
		await self.update_topic()

	async def _who(self, message, args=None):
		targets = args.lower().split(" ") if args else []

		if len(targets):
			t_queues = (q for q in self.queues if any(
				(t == q.name or t in (a["alias"] for a in q.cfg.tables.aliases) for t in targets)
			))
		else:
			t_queues = [q for q in self.queues if len(q.queue)]

		if not len(t_queues):
			await self._send(f"> {self.gt('no players')}")
		else:
			await self._send("\n".join([f"> **{q.name}** ({q.status}) | {q.who}" for q in t_queues]))

	async def _set(self, message, args=""):
		self._check_perms(message.author, 2)
		args = args.split(" ", maxsplit=2)
		if len(args) != 2:
			raise bot.Exc.SyntaxError(f"Usage: {self.cfg.prefix}set __variable__ __value__")

		var_name = args[0].lower()
		if var_name not in self.cfg_factory.variables.keys():
			raise bot.Exc.SyntaxError(f"No such variable '{var_name}'.")
		try:
			await self.cfg.update({var_name: args[1]})
		except Exception as e:
			raise bot.Exc.ValueError(str(e))
		else:
			await self.success(f"Variable __{var_name}__ configured.")

	async def _set_queue(self, message, args=""):
		self._check_perms(message.author, 2)
		args = args.split(" ", maxsplit=2)
		if len(args) != 3:
			raise bot.Exc.SyntaxError(f"Usage: {self.cfg.prefix}set_queue __queue__ __variable__ __value__")
		if (queue := find(lambda q: q.name.lower() == args[0].lower(), self.queues)) is None:
			raise bot.Exc.SyntaxError("Specified queue not found.")
		if (var_name := args[1].lower()) not in queue.cfg_factory.variables.keys():
			raise bot.Exc.SyntaxError(f"No such variable '{var_name}'.")

		try:
			await queue.cfg.update({var_name: args[2]})
		except Exception as e:
			raise bot.Exc.ValueError(str(e))
		else:
			await self.success(f"Variable __{var_name}__ configured.")

	async def _cfg(self, message, args=None):
		await message.author.send(f"```json\n{json.dumps(self.cfg.to_json(), ensure_ascii=False, indent=2)}```")

	async def _cfg_queue(self, message, args=None):
		if not args:
			raise bot.Exc.SyntaxError(f"Usage: {self.cfg.prefix}cfg_queue __queue__")

		args = args.lower()
		for q in self.queues:
			if q.name.lower() == args:
				await message.author.send(f"```json\n{json.dumps(q.cfg.to_json(), ensure_ascii=False, indent=2)}```")
				return
		raise bot.Exc.SyntaxError(f"No such queue '{args}'.")

	async def _set_cfg(self, message, args=None):
		self._check_perms(message.author, 2)
		if not args:
			raise bot.Exc.SyntaxError(f"Usage: {self.cfg.prefix}set_cfg __json__")
		try:
			await self.cfg.update(json.loads(args))
		except Exception as e:
			raise bot.Exc.ValueError(str(e))
		else:
			await self.success(f"Channel configuration updated.")

	async def _set_cfg_queue(self, message, args=""):
		self._check_perms(message.author, 2)
		args = args.split(" ", maxsplit=1)
		if len(args) != 2:
			raise bot.Exc.SyntaxError(f"Usage: {self.cfg.prefix}set_cfg_queue __queue__ __json__")

		for q in self.queues:
			if q.name.lower() == args[0].lower():
				try:
					await q.cfg.update(json.loads(args[1]))
				except Exception as e:
					raise bot.Exc.ValueError(str(e))
				else:
					await self.success(f"__{q.name}__ queue configuration updated.")
				return
		raise bot.Exc.SyntaxError(f"No such queue '{args}'.")

	async def _ready(self, message, args=None):
		if match := self.get_match(message.author):
			await match.check_in.set_ready(message.author, True)
		else:
			raise bot.Exc.NotInMatchError(self.gt("You are not in an active match."))

	async def _not_ready(self, message, args=None):
		if match := self.get_match(message.author):
			await match.check_in.set_ready(message.author, False)
		else:
			raise bot.Exc.NotInMatchError(self.gt("You are not in an active match."))

	async def _cap_for(self, message, args=None):
		if not args:
			raise bot.Exc.SyntaxError(f"Usage: {self.cfg.prefix}capfor __team__")
		elif (match := self.get_match(message.author)) is None:
			raise bot.Exc.NotInMatchError(self.gt("You are not in an active match."))
		await match.draft.cap_for(message.author, args)

	async def _pick(self, message, args=None):
		if not args:
			raise bot.Exc.SyntaxError(f"Usage: {self.cfg.prefix}pick __player__")
		elif (match := self.get_match(message.author)) is None:
			raise bot.Exc.NotInMatchError(self.gt("You are not in an active match."))
		elif (member := self.get_member(args)) is None:
			raise bot.Exc.SyntaxError(self.gt("Specified user not found."))
		await match.draft.pick(message.author, member)

	async def _teams(self, message, args=None):
		if (match := self.get_match(message.author)) is None:
			raise bot.Exc.NotInMatchError(self.gt("You are not in an active match."))
		await match.draft.print()

	async def _put(self, message, args=""):
		self._check_perms(message.author, 1)
		args = args.split(" ")
		if len(args) < 2:
			raise bot.Exc.SyntaxError(f"Usage: {self.cfg.prefix}put __player__ __team__")
		elif (member := self.get_member(args[0])) is None:
			raise bot.Exc.SyntaxError(self.gt("Specified user not found."))
		elif (match := self.get_match(member)) is None:
			raise bot.Exc.NotInMatchError(self.gt("Specified user is not in a match."))
		await match.draft.put(member, args[1])

	async def _sub_me(self, message, args=None):
		if (match := self.get_match(message.author)) is None:
			raise bot.Exc.NotInMatchError(self.gt("You are not in an active match."))
		await match.draft.sub_me(message.author)

	async def _sub_for(self, message, args=None):
		if self.get_match(message.author) is not None:
			raise bot.Exc.InMatchError(self.gt("You are already in an active match."))
		if not args:
			raise bot.Exc.SyntaxError(f"Usage: {self.cfg.prefix}sub_for __player__")
		elif (member := self.get_member(args)) is None:
			raise bot.Exc.SyntaxError(self.gt("Specified user not found."))
		elif (match := self.get_match(member)) is None:
			raise bot.Exc.NotInMatchError(self.gt("Specified user is not in a match."))
		await match.draft.sub_for(message.author, member)

	async def _rank(self, message, args=None):
		if args:
			if (member := self.get_member(args)) is None:
				raise bot.Exc.SyntaxError(self.gt("Specified user not found."))
		else:
			member = message.author

		data = await db.select(
			['user_id', 'rating', 'deviation', 'channel_id', 'wins', 'losses', 'draws'], "qc_players",
			where={'channel_id': self.channel.id}, order_by="rating"
		)
		data = [i for i in data if not i['is_hidden'] and i['rating']]
		if p := find(lambda i: i['user_id'] == member.id, data):
			embed = Embed(title=f"__{get_nick(member)}__", colour=Colour(0x7289DA))
			embed.add_field(name="№", value=f"**{data.index(p)+1}**", inline=True)
			embed.add_field(name=self.gt("Matches"), value=f"**{(p['wins']+p['losses']+p['draws'])}**", inline=True)
			if p['rating']:
				embed.add_field(name=self.gt("Rank"), value=f"**{self.rating_rank(p['rating'])['rank']}**", inline=True)
				embed.add_field(name=self.gt("Rating"), value=f"**{p['rating']}**±{p['deviation']}")
			else:
				embed.add_field(name=self.gt("Rank"), value="**〈?〉**", inline=True)
				embed.add_field(name=self.gt("Rating"), value="**?**")
			embed.add_field(name="W/L/D", value=f"**{p['wins']}**/**{p['losses']}**/**{p['draws']}**", inline=True)
			embed.add_field(name=self.gt("Winrate"), value="**{}%**\n\u200b".format(
				int(p['wins']*100 / (p['wins']+p['losses'] or 1))
			), inline=True)
			if member.avatar_url:
				embed.set_thumbnail(url=member.avatar_url)

			changes = await db.select(
				('at', 'rating_change', 'match_id', 'reason'),
				'qc_rating_history', where=dict(user_id=member.id, channel_id=self.channel.id),
				order_by='id', limit=3
			)
			if len(changes):
				embed.add_field(
					name=self.gt("Last changes:"),
					value="\n".join(("\u200b \u200b **{change}** \u200b | {ago} ago | {reason}{match_id}".format(
						ago=seconds_to_str(int(time.time()-c['at'])),
						reason=c['reason'],
						match_id=f"(__{c['match_id']}__)" if c['match_id'] else "",
						change=("+" if c['rating_change'] >= 0 else "") + str(c['rating_change'])
					) for c in changes))
				)
			await self._send(embed=embed)

		else:
			raise bot.Exc.ValueError(self.gt("No rating data found."))

	async def _rl(self, message, args=None):
		if (match := self.get_match(message.author)) is None:
			raise bot.Exc.NotInMatchError(self.gt("You are not in an active match."))
		await match.report_loss(message.author, draw=False)

	async def _rd(self, message, args=None):
		if (match := self.get_match(message.author)) is None:
			raise bot.Exc.NotInMatchError(self.gt("You are not in an active match."))
		await match.report_loss(message.author, draw=True)

	async def _rw(self, message, args=""):
		self._check_perms(message.author, 1)
		args = args.split(" ", maxsplit=1)
		if len(args) != 2 or not args[0].isdigit():
			raise bot.Exc.SyntaxError(f"Usage: {self.cfg.prefix}rw __match_id__ __team_name__ or draw")
		if (match := find(lambda m: m.qc == self and m.id == int(args[0]), bot.active_matches)) is None:
			raise bot.Exc.NotFoundError(self.gt("Could not find match with specified id. Check `{prefix}matches`.").format(
				prefix=self.cfg.prefix
			))
		await match.report_win(args[1])

	async def _expire(self, message, args=None):
		if not args:
			if task := bot.expire.get(self, message.author):
				await self._send(self.gt("You have {duration} expire time left.").format(
					duration=seconds_to_str(task.at-int(time.time()))
				))
			else:
				await self._send(self.gt("You don't have an expire timer set right now."))

		else:
			try:
				secs = parse_duration(args)
			except ValueError:
				raise bot.Exc.SyntaxError(self.gt("Invalid duration format. Syntax: 3h2m1s or 03:02:01."))

			if secs > MAX_EXPIRE_TIME:
				raise bot.Exc.ValueError(self.gt("Expire time must be less than {time}.".format(
					time=seconds_to_str(MAX_EXPIRE_TIME)
				)))

			bot.expire.set(self, message.author, secs)
			await self.success(self.gt("Set your expire time to {duration}.").format(
				duration=seconds_to_str(secs)
			))

	async def _default_expire(self, message, args=None):
		if not args:
			data = await db.select_one(['expire'], 'players', where={'user_id': message.author.id})
			expire = None if not data else data['expire']
			modify = False
		else:
			modify = True
			args = args.lower()
			if args == 'afk':
				expire = 0
			elif args == 'none':
				expire = None
			else:
				try:
					expire = parse_duration(args)
				except ValueError:
					raise bot.Exc.SyntaxError(self.gt("Invalid duration format. Syntax: 3h2m1s or 03:02:01 or AFK."))
				if expire > MAX_EXPIRE_TIME:
					raise bot.Exc.SyntaxError(self.gt("Expire time must be less than {time}.".format(
						time=seconds_to_str(MAX_EXPIRE_TIME)
					)))

		if expire == 0:
			text = self.gt("You will be removed from queues on AFK status by default.")
		elif expire is None:
			text = self.gt("Your expire time value will fallback to guild's settings.")
		else:
			text = self.gt("Your default expire time is {time}.".format(time=seconds_to_str(expire)))

		if not modify:
			await self._send(text)
		else:
			try:
				await db.insert('players', {'user_id': message.author.id, 'expire': expire})
			except db.errors.IntegrityError:
				await db.update('players', {'expire': expire}, keys={'user_id': message.author.id})
			await self.success(text)

	async def _allow_offline(self, message, args=None):
		if message.author.id in bot.allow_offline:
			bot.allow_offline.remove(message.author.id)
			await self.success(self.gt("Your allow offline immune is gone."))
		else:
			bot.allow_offline.append(message.author.id)
			await self.success(self.gt("You now have the allow offline immune."))

	async def _matches(self, message, args=0):
		try:
			page = int(args)
		except ValueError:
			page = 0

		matches = [m for m in bot.active_matches if m.qc.channel.id == self.channel.id]
		if len(matches):
			await self._send("\n".join((m.print() for m in matches)))
		else:
			await self._send(self.gt("> no active matches"))

	async def _leaderboard(self, message, args=1):
		try:
			page = int(args)-1
		except ValueError:
			raise bot.Exc.SyntaxError(f"Usage: {self.cfg.prefix}lb [page]")

		data = await db.select(
			['nick', 'rating', 'deviation', 'wins', 'losses', 'draws'], 'qc_players',
			where={'channel_id': self.channel.id, 'is_hidden': 0}, order_by="rating"
		)
		data = [i for i in data if i['rating'] is not None][page*10:(page+1)*10]

		if len(data):
			lines = ["{0:^3}|{1:^11}|{2:^25.25}|{3:^9}| {4}".format(
				(page*10)+(n+1),
				str(data[n]['rating']) + self.rating_rank(data[n]['rating'])['rank'],
				data[n]['nick'],
				int(data[n]['wins']+data[n]['losses']+data[n]['draws']),
				"{0}/{1}/{2} ({3}%)".format(
					data[n]['wins'],
					data[n]['losses'],
					data[n]['draws'],
					int(data[n]['wins']*100/((data[n]['wins']+data[n]['losses']) or 1))
				)
			) for n in range(len(data))]

			text = "```markdown\n № | Rating〈Ξ〉 |         Nickname        | Matches |  W/L/D\n{0}\n{1}```".format(
				"-"*60,
				"\n".join(lines)
			)
			await self._send(text)
		else:
			raise bot.Exc.NotFoundError(self.gt("Leaderboard is empty."))

	async def _promote(self, message, args=None):
		if not args:
			if (queue := next(iter(
					sorted((q for q in self.queues if q.length), key=lambda q: q.length, reverse=True)
			), None)) is None:
				raise bot.Exc.NotFoundError(self.gt("Nothing to promote."))
		else:
			if (queue := find(lambda q: q.name.lower() == args.lower(), self.queues)) is None:
				raise bot.Exc.NotFoundError(self.gt("Specified queue not found."))

		now = int(time.time())
		if self.cfg.promotion_delay and self.cfg.promotion_delay+self.last_promote > now:
			raise bot.Exc.PermissionError(self.gt("You promote to fast, `{delay}` until next promote.".format(
				delay=seconds_to_str((self.cfg.promotion_delay+self.last_promote)-now)
			)))

		await self._send(queue.promote)
		self.last_promote = now

	async def _rating_set(self, message, args=None):
		self._check_perms(message.author, 1)
		args = args.split(" ")
		try:
			if (member := self.get_member(args.pop(0))) is None:
				raise ValueError()
			rating = int(args.pop(0))
			deviation = int(args.pop(0)) if len(args) else None
		except (ValueError, IndexError):
			raise bot.Exc.SyntaxError(f"Usage: {self.cfg.prefix}rating_set __@user__ __rating__ [__deviation__]")

		if not 0 < rating < 10000 or not 0 < (deviation or 1) < 3000:
			raise bot.Exc.ValueError("Bad rating or deviation value.")

		await self.rating.set_rating(member, rating, deviation)
		await self.update_rating_roles(member)
		await self.success(self.gt("Done."))

	async def _rating_hide(self, message, args=None):
		self._check_perms(message.author, 1)
		if (member := self.get_member(args)) is None:
			raise bot.Exc.SyntaxError(f"Usage: {self.cfg.prefix}rating_hide __@user__")
		await self.rating.hide_player(member.id)
		await self.success(self.gt("Done."))

	async def _rating_unhide(self, message, args=None):
		self._check_perms(message.author, 1)
		if (member := self.get_member(args)) is None:
			raise bot.Exc.SyntaxError(f"Usage: {self.cfg.prefix}rating_unhide __@user__")
		await self.rating.hide_player(member.id, hide=False)
		await self.success(self.gt("Done."))

	async def _rating_reset(self, message, args=None):
		self._check_perms(message.author, 2)
		await self.rating.reset()
		await self.success(self.gt("Done."))

	async def _cancel_match(self, message, args=""):
		self._check_perms(message.author, 1)
		if not args.isdigit():
			raise bot.Exc.SyntaxError(f"Usage: {self.cfg.prefix}cancel_match __match_id__")

		if not (match := get(bot.active_matches, id=int(args))):
			raise bot.Exc.NotFoundError(self.gt("Could not find match with specified id. Check `{prefix}matches`.".format(
				prefix=self.cfg.prefix
			)))

		await match.cancel()

	async def _undo_match(self, message, args=""):
		self._check_perms(message.author, 1)
		if not args.isdigit():
			raise bot.Exc.SyntaxError(f"Usage: {self.cfg.prefix}undo_match __match_id__")

		result = await bot.stats.undo_match(int(args), self)
		if result:
			await self.success(self.gt("Done."))
		else:
			raise bot.Exc.NotFoundError(self.gt("Could not find match with specified id. Check `{prefix}matches`.".format(
				prefix=self.cfg.prefix
			)))

	async def _switch_dms(self, message, args=""):
		data = await db.select_one(('allow_dm', ), 'players', where={'user_id': message.author.id})
		if data:
			allow_dm = 1 if data['allow_dm'] == 0 else 0
			await db.update('players', {'allow_dm': allow_dm}, keys={'user_id': message.author.id})
		else:
			allow_dm = 0
			await db.insert('players', {'allow_dm': allow_dm, 'user_id': message.author.id})

		if allow_dm:
			await self.success(self.gt("Your DM notifications is now turned off."), reply_to=message.author)
		else:
			await self.success(self.gt("Your DM notifications is now turned on."), reply_to=message.author)

	async def _start(self, message, args=None):
		self._check_perms(message.author, 1)
		if not args:
			raise bot.Exc.SyntaxError(f"Usage: {self.cfg.prefix}start __queue__")
		if (queue := find(lambda q: q.name.lower() == args.lower(), self.queues)) is None:
			raise bot.Exc.NotFoundError(self.gt("Specified queue not found."))
		await queue.start()

	async def _stats_reset(self, message, args=None):
		self._check_perms(message.author, 2)
		await bot.stats.reset_channel(self.channel.id)
		await self.success(self.gt("Done."))

	async def _stats_reset_player(self, message, args=None):
		self._check_perms(message.author, 1)
		if (member := self.get_member(args)) is None:
			raise bot.Exc.SyntaxError(f"Usage: {self.cfg.prefix}stats_reset_player __@user__")
		await bot.stats.reset_player(self.channel.id, member.id)
		await self.success(self.gt("Done."))

	async def _stats_replace_player(self, message, args=""):
		self._check_perms(message.author, 1)
		if (args := args.split(" ")).__len__() != 2:
			raise bot.Exc.SyntaxError(f"Usage: {self.cfg.prefix}stats_reset_player __@user1__ __@user2__")
		if None in (members := [self.get_member(string) for string in args]):
			raise bot.Exc.SyntaxError(f"Usage: {self.cfg.prefix}stats_reset_player __@user1__ __@user2__")
		await bot.stats.replace_player(self.channel.id, members[0].id, members[1].id, get_nick(members[1]))
		await self.success(self.gt("Done."))

	async def _last_game(self, message, args=None):
		if args:
			if queue := find(lambda q: q.name.lower() == args.lower(), self.queues):
				last_game = await db.select_one(
					['*'], "qc_matches", where=dict(channel_id=self.id, queue_id=queue.id), order_by="match_id", limit=1
				)
			elif member := self.get_member(args):
				if match := await db.select_one(
					['match_id'], "qc_player_matches", where=dict(channel_id=self.id, user_id=member.id), order_by="match_id", limit=1
				):
					last_game = await db.select_one(
						['*'], "qc_matches", where=dict(channel_id=self.id, match_id=match['match_id'])
					)
				else:
					last_game = None
			else:
				raise bot.Exc.SyntaxError(f"Usage: {self.cfg.prefix}lastgame [__queue__]")
		else:
			last_game = await db.select_one(
				['*'], "qc_matches", where=dict(channel_id=self.id), order_by="match_id", limit=1
			)

		if not last_game:
			raise bot.Exc.NotFoundError(self.gt("Nothing found"))

		players = await db.select(['user_id', 'nick', 'team'], "qc_player_matches", where=dict(match_id=last_game['match_id']))
		embed = Embed(colour=Colour(0x50e3c2))
		embed.add_field(name=last_game['queue_name'], value=seconds_to_str(int(time.time())-last_game['at']) + " ago")
		if len(team := [p['nick'] for p in players if p['team'] == 0]):
			embed.add_field(name=last_game['alpha_name'], value="`"+", ".join(team)+"`")
		if len(team := [p['nick'] for p in players if p['team'] == 1]):
			embed.add_field(name=last_game['beta_name'], value="`" + ", ".join(team) + "`")
		if len(team := [p['nick'] for p in players if p['team'] is None]):
			embed.add_field(name=self.gt("Players"), value="`" + ", ".join(team) + "`")
		await self._send(embed=embed)

	async def _commands(self, message, args=None):
<<<<<<< HEAD
		await self._send(f"<{cfg.COMMANDS_URL}>")
=======
		await self.channel.send(f"<{cfg.COMMANDS_URL}>")

	async def _reset(self, message, args=None):
		self._check_perms(message.author, 1)
		if not args:
			for q in self.queues:
				await q.reset()
		elif q := find(lambda q: q.name.lower() == args.lower(), self.queues):
			await q.reset()
		else:
			raise bot.Exc.NotFoundError(self.gt("Specified queue not found."))
		await self.update_topic(force_announce=True)

	async def _remove_player(self, message, args=None):
		self._check_perms(message.author, 1)
		if not args:
			raise bot.Exc.SyntaxError(f"Usage: {self.cfg.prefix}remove_player __@user__")
		elif (member := self.get_member(args)) is None:
			raise bot.Exc.SyntaxError(f"Usage: {self.cfg.prefix}remove_player __@user__")
		await self.remove_members(member, reason="moderator")
>>>>>>> 8dda1cdc
<|MERGE_RESOLUTION|>--- conflicted
+++ resolved
@@ -450,7 +450,7 @@
 		if not permissions.send_messages:
 			# should we log when bot doesn't have permission to send message in this channel?
 			log.info(
-				"{}>{}# Tried to send message in channel"
+				"{}>{}# Tried to send message in channel "
 				"without send_messages permission. "
 				"Guild owner: {}"
 				.format(self.channel.guild, self.channel.name, self.channel.guild.owner))
@@ -1077,10 +1077,7 @@
 		await self._send(embed=embed)
 
 	async def _commands(self, message, args=None):
-<<<<<<< HEAD
 		await self._send(f"<{cfg.COMMANDS_URL}>")
-=======
-		await self.channel.send(f"<{cfg.COMMANDS_URL}>")
 
 	async def _reset(self, message, args=None):
 		self._check_perms(message.author, 1)
@@ -1099,5 +1096,4 @@
 			raise bot.Exc.SyntaxError(f"Usage: {self.cfg.prefix}remove_player __@user__")
 		elif (member := self.get_member(args)) is None:
 			raise bot.Exc.SyntaxError(f"Usage: {self.cfg.prefix}remove_player __@user__")
-		await self.remove_members(member, reason="moderator")
->>>>>>> 8dda1cdc
+		await self.remove_members(member, reason="moderator")